
#pragma once
#ifndef NEUTRAL_MIXED_H
#define NEUTRAL_MIXED_H

#include <memory>
#include <string>

#include <bout/invert_laplace.hxx>

#include "component.hxx"

/// Evolve density, parallel momentum and pressure
/// for a neutral gas species with cross-field diffusion
struct NeutralMixed : public Component {
  ///
  /// @param name     The name of the species e.g. "h"
  /// @param options  Top-level options. Settings will be taken from options[name]
  /// @param solver   Time-integration solver to be used
  NeutralMixed(const std::string& name, Options& options, Solver *solver);
  
  /// Modify the given simulation state
  void transform(Options &state) override;
  
  /// Use the final simulation state to update internal state
  /// (e.g. time derivatives)
  void finally(const Options &state) override;

  /// Add extra fields for output, or set attributes e.g docstrings
  void outputVars(Options &state) override;

  /// Preconditioner
  void precon(const Options &state, BoutReal gamma) override;
private:
  std::string name;  ///< Species name
  
  Field3D Nn, Pn, NVn; // Density, pressure and parallel momentum
  Field3D Vn; ///< Neutral parallel velocity
  Field3D Tn; ///< Neutral temperature
  Field3D Nnlim, Pnlim, logPnlim, Vnlim, Tnlim; // Limited in regions of low density

  BoutReal AA; ///< Atomic mass (proton = 1)

<<<<<<< HEAD
  Field3D Dnn, Dnn_unlimited; ///< Diffusion coefficient
  Field3D DnnNn, DnnPn, DnnNVn;
  Field3D Dmax;
  Field3D gradlogP, gradperplogP;
=======
  std::vector<std::string> collision_names; ///< Collisions used for collisionality
  std::string diffusion_collisions_mode;  ///< Collision selection, either afn or legacy
  Field3D nu; ///< Collisionality to use for diffusion
  Field3D Dnn; ///< Diffusion coefficient
  Field3D DnnNn, DnnPn, DnnTn, DnnNVn; ///< Used for operators
  BoutReal flux_limit; ///< Diffusive flux limit
  BoutReal diffusion_limit;    ///< Maximum diffusion coefficient
>>>>>>> 8ad24b8c

  bool sheath_ydown, sheath_yup;

  BoutReal nn_floor; ///< Minimum Nn used when dividing NVn by Nn to get Vn.
  BoutReal pn_floor; ///< Minimum Pn used when dividing Pn by Nn to get Tn.

<<<<<<< HEAD
  BoutReal flux_limit; ///< Diffusive flux limit
  BoutReal diffusion_limit;    ///< Maximum diffusion coefficient
  BoutReal maximum_mfp;   ///< Reduce diffusion using physical MFP limit
=======
  
>>>>>>> 8ad24b8c

  bool neutral_viscosity; ///< include viscosity?
  bool neutral_conduction; ///< Include heat conduction?
  bool evolve_momentum; ///< Evolve parallel momentum?
  
  Field3D kappa_n, eta_n; ///< Neutral conduction and viscosity

  bool precondition {true}; ///< Enable preconditioner?
  bool lax_flux; ///< Use Lax flux for advection terms
  bool fix_D_gradient; ///< Correctly use Grad_perp instead of Grad in D calc?
  
  std::unique_ptr<Laplacian> inv; ///< Laplacian inversion used for preconditioning

  Field3D density_source, pressure_source; ///< External input source
  Field3D Sn, Sp, Snv; ///< Particle, pressure and momentum source
  Field3D sound_speed; ///< Sound speed for use with Lax flux
  Field3D perp_nn_adv_src; ///< Source due to perpendicular advection operator
  Field3D par_nn_adv_src; ///< Source due to parallel advection operator

  bool output_ddt; ///< Save time derivatives?
  bool diagnose; ///< Save additional diagnostics?

  // Flow diagnostics
  Field3D particle_flow_xlow, particle_flow_ylow;
  Field3D momentum_flow_xlow, momentum_flow_ylow;
  Field3D energy_flow_xlow, energy_flow_ylow;
};

namespace {
RegisterComponent<NeutralMixed> registersolverneutralmixed("neutral_mixed");
}

#endif // NEUTRAL_MIXED_H<|MERGE_RESOLUTION|>--- conflicted
+++ resolved
@@ -41,33 +41,22 @@
 
   BoutReal AA; ///< Atomic mass (proton = 1)
 
-<<<<<<< HEAD
   Field3D Dnn, Dnn_unlimited; ///< Diffusion coefficient
   Field3D DnnNn, DnnPn, DnnNVn;
   Field3D Dmax;
   Field3D gradlogP, gradperplogP;
-=======
+  Field3D nu; ///< Collisionality to use for diffusion
   std::vector<std::string> collision_names; ///< Collisions used for collisionality
   std::string diffusion_collisions_mode;  ///< Collision selection, either afn or legacy
-  Field3D nu; ///< Collisionality to use for diffusion
-  Field3D Dnn; ///< Diffusion coefficient
-  Field3D DnnNn, DnnPn, DnnTn, DnnNVn; ///< Used for operators
-  BoutReal flux_limit; ///< Diffusive flux limit
-  BoutReal diffusion_limit;    ///< Maximum diffusion coefficient
->>>>>>> 8ad24b8c
 
   bool sheath_ydown, sheath_yup;
 
   BoutReal nn_floor; ///< Minimum Nn used when dividing NVn by Nn to get Vn.
   BoutReal pn_floor; ///< Minimum Pn used when dividing Pn by Nn to get Tn.
 
-<<<<<<< HEAD
   BoutReal flux_limit; ///< Diffusive flux limit
   BoutReal diffusion_limit;    ///< Maximum diffusion coefficient
   BoutReal maximum_mfp;   ///< Reduce diffusion using physical MFP limit
-=======
-  
->>>>>>> 8ad24b8c
 
   bool neutral_viscosity; ///< include viscosity?
   bool neutral_conduction; ///< Include heat conduction?
