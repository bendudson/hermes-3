--- conflicted
+++ resolved
@@ -26,15 +26,9 @@
 #ifndef __DIV_OPS_H__
 #define __DIV_OPS_H__
 
-<<<<<<< HEAD
-#include <bout/fv_ops.hxx>
-#include <field3d.hxx>
-#include <vector3d.hxx>
-=======
 #include <bout/field3d.hxx>
 #include <bout/vector3d.hxx>
 #include <bout/fv_ops.hxx>
->>>>>>> 8836e73b
 
 /*!
  * Diffusion in index space
