--- conflicted
+++ resolved
@@ -829,15 +829,9 @@
                         / (coord->dy(i, j + 1) + coord->dy(i, j));
 
         BoutReal fout = 0.25 * (ac(i, j, k) + aup(i, j + 1, k))
-<<<<<<< HEAD
-                        * (coord->J(i, j) * coord->g23(i, j)
-                           + coord->J(i, j + 1) * coord->g23(i, j + 1))
-                        * (dfdz - coef * dfdy);
-=======
                             * (coord->J(i, j) * coord->g23(i, j)
                                + coord->J(i, j + 1) * coord->g23(i, j + 1))
                             * (dfdz - coef_u * dfdy);
->>>>>>> 1b0aa798
 
         yzresult(i, j, k) = fout / (coord->dy(i, j) * coord->J(i, j));
 
