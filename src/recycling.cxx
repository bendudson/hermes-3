
#include "../include/recycling.hxx"

#include <bout/utils.hxx> // for trim, strsplit
#include <bout/coordinates.hxx>
#include <bout/mesh.hxx>
#include <bout/constants.hxx>

using bout::globals::mesh;

Recycling::Recycling(std::string name, Options& alloptions, Solver*) {
  AUTO_TRACE();

  const Options& units = alloptions["units"];
  const BoutReal Tnorm = units["eV"];

  Options& options = alloptions[name];

  auto species_list = strsplit(options["species"]
                                   .doc("Comma-separated list of species to recycle")
                                   .as<std::string>(),
                               ',');

      
  for (const auto& species : species_list) {
    std::string from = trim(species, " \t\r()"); // The species name in the list

    if (from.empty())
      continue; // Missing

    // Get the options for this species
    Options& from_options = alloptions[from];
    std::string to = from_options["recycle_as"]
                         .doc("Name of the species to recycle into")
                         .as<std::string>();

    diagnose =
      from_options["diagnose"].doc("Save additional diagnostics?").withDefault<bool>(false);

    BoutReal target_recycle_multiplier =
        from_options["target_recycle_multiplier"]
            .doc("Multiply the target recycled flux by this factor. Should be >=0 and <= 1")
            .withDefault<BoutReal>(1.0);

    BoutReal sol_recycle_multiplier =
        from_options["sol_recycle_multiplier"]
            .doc("Multiply the sol recycled flux by this factor. Should be >=0 and <= 1")
            .withDefault<BoutReal>(1.0);

    BoutReal pfr_recycle_multiplier =
        from_options["pfr_recycle_multiplier"]
            .doc("Multiply the pfr recycled flux by this factor. Should be >=0 and <= 1")
            .withDefault<BoutReal>(1.0);

    BoutReal target_recycle_energy = from_options["target_recycle_energy"]
                                  .doc("Fixed energy of the recycled particles at target [eV]")
                                  .withDefault<BoutReal>(3.0)
                              / Tnorm; // Normalise from eV

    BoutReal sol_recycle_energy = from_options["sol_recycle_energy"]
                                  .doc("Fixed energy of the recycled particles at sol [eV]")
                                  .withDefault<BoutReal>(3.0)
                              / Tnorm; // Normalise from eV

    BoutReal pfr_recycle_energy = from_options["pfr_recycle_energy"]
                                  .doc("Fixed energy of the recycled particles at pfr [eV]")
                                  .withDefault<BoutReal>(3.0)
                              / Tnorm; // Normalise from eV

    if ((target_recycle_multiplier < 0.0) or (target_recycle_multiplier > 1.0)
    or (sol_recycle_multiplier < 0.0) or (sol_recycle_multiplier > 1.0)
    or (pfr_recycle_multiplier < 0.0) or (pfr_recycle_multiplier > 1.0)) {
      throw BoutException("recycle_fraction must be betweeen 0 and 1");
    }

    // Populate recycling channel vector
    channels.push_back({
      from, to, 
      target_recycle_multiplier, sol_recycle_multiplier, pfr_recycle_multiplier,
      target_recycle_energy, sol_recycle_energy, pfr_recycle_energy});

    // Boolean flags for enabling recycling in different regions
    target_recycle = from_options["target_recycle"]
                   .doc("Recycling in the targets?")
                   .withDefault<bool>(false);

    sol_recycle = from_options["sol_recycle"]
                   .doc("Recycling in the SOL edge?")
                   .withDefault<bool>(false);

    pfr_recycle = from_options["pfr_recycle"]
                   .doc("Recycling in the PFR edge?")
                   .withDefault<bool>(false);
  }
}

void Recycling::transform(Options& state) {
  AUTO_TRACE();

  // Get metric tensor components
  Coordinates* coord = mesh->getCoordinates();
<<<<<<< HEAD
  const Field3D& J = coord->J;
  const Field3D& dy = coord->dy;
  const Field3D& g_22 = coord->g_22;
=======
  const Field2D& J = coord->J;
  const Field2D& dy = coord->dy;
  const Field2D& dx = coord->dx;
  const Field2D& dz = coord->dz;
  const Field2D& g_22 = coord->g_22;
  const Field2D& g11 = coord->g11;
>>>>>>> 243e1d5a

  for (const auto& channel : channels) {
    const Options& species_from = state["species"][channel.from];

    const Field3D N = get<Field3D>(species_from["density"]);
    const Field3D V = get<Field3D>(species_from["velocity"]); // Parallel flow velocity

    Options& species_to = state["species"][channel.to];

    // Recycling particle and energy sources will be added to these global sources 
    // which are then passed to the density and pressure equations
    density_source = species_to.isSet("density_source")
                                 ? getNonFinal<Field3D>(species_to["density_source"])
                                 : 0.0;
    energy_source = species_to.isSet("energy_source")
                                ? getNonFinal<Field3D>(species_to["energy_source"])
                                : 0.0;

    // Recycling at the divertor target plates
    if (target_recycle) {

      target_recycle_density_source = 0;
      target_recycle_energy_source = 0;

      // Lower Y boundary

      for (RangeIterator r = mesh->iterateBndryLowerY(); !r.isDone(); r++) {
        for (int jz = 0; jz < mesh->LocalNz; jz++) {
          // Calculate flux through surface [normalised m^-2 s^-1],
          // should be positive since V < 0.0
          BoutReal flux =
              -0.5 * (N(r.ind, mesh->ystart, jz) + N(r.ind, mesh->ystart - 1, jz)) * 0.5
              * (V(r.ind, mesh->ystart, jz) + V(r.ind, mesh->ystart - 1, jz));

          if (flux < 0.0) {
            flux = 0.0;
          }

          // Flow of recycled species inwards
          BoutReal flow =
              channel.target_multiplier * flux
              * (J(r.ind, mesh->ystart) + J(r.ind, mesh->ystart - 1))
              / (sqrt(g_22(r.ind, mesh->ystart)) + sqrt(g_22(r.ind, mesh->ystart - 1)));

          // Add to density source
          target_recycle_density_source(r.ind, mesh->ystart, jz) += flow 
              / (J(r.ind, mesh->ystart) * dy(r.ind, mesh->ystart));
          density_source(r.ind, mesh->ystart, jz) += flow 
              / (J(r.ind, mesh->ystart) * dy(r.ind, mesh->ystart));

          // energy of recycled particles
          target_recycle_energy_source(r.ind, mesh->ystart, jz) += channel.target_energy * flow 
              / (J(r.ind, mesh->ystart) * dy(r.ind, mesh->ystart));
          energy_source(r.ind, mesh->ystart, jz) += channel.target_energy * flow 
              / (J(r.ind, mesh->ystart) * dy(r.ind, mesh->ystart));
        }
      }

      // Upper Y boundary

<<<<<<< HEAD
        // Flow of recycled species inwards
        BoutReal flow =
            channel.multiplier * flux
	  * (J(r.ind, mesh->ystart, jz) + J(r.ind, mesh->ystart - 1, jz))
	  / (sqrt(g_22(r.ind, mesh->ystart, jz)) + sqrt(g_22(r.ind, mesh->ystart - 1, jz)));

        // Add to density source
        density_source(r.ind, mesh->ystart, jz) +=
	  flow / (J(r.ind, mesh->ystart, jz) * dy(r.ind, mesh->ystart, jz));

        // energy of recycled particles
        energy_source(r.ind, mesh->ystart, jz) +=
	  channel.energy * flow / (J(r.ind, mesh->ystart, jz) * dy(r.ind, mesh->ystart, jz));
=======
      for (RangeIterator r = mesh->iterateBndryUpperY(); !r.isDone(); r++) {
        // Calculate flux of ions into target from Ne and Vi boundary
        // This calculation is supposed to be consistent with the flow
        // of plasma from FV::Div_par(N, V)
        for (int jz = 0; jz < mesh->LocalNz; jz++) {
          // Flux through surface [normalised m^-2 s^-1], should be positive
          BoutReal flux = 0.5 * (N(r.ind, mesh->yend, jz) + N(r.ind, mesh->yend + 1, jz))
                          * 0.5 * (V(r.ind, mesh->yend, jz) + V(r.ind, mesh->yend + 1, jz));

          if (flux < 0.0) {
            flux = 0.0;
          }

          // Flow of neutrals inwards
          BoutReal flow =
              channel.target_multiplier * flux * (J(r.ind, mesh->yend) + J(r.ind, mesh->yend + 1))
              / (sqrt(g_22(r.ind, mesh->yend)) + sqrt(g_22(r.ind, mesh->yend + 1)));

          // Rate of change of neutrals in final cell
          // Add to density source
          target_recycle_density_source(r.ind, mesh->yend, jz) += flow 
              / (J(r.ind, mesh->yend) * dy(r.ind, mesh->yend));
          density_source(r.ind, mesh->yend, jz) += flow 
              / (J(r.ind, mesh->yend) * dy(r.ind, mesh->yend));

          target_recycle_energy_source(r.ind, mesh->yend, jz) += channel.target_energy * flow 
              / (J(r.ind, mesh->yend) * dy(r.ind, mesh->yend));
          energy_source(r.ind, mesh->yend, jz) += channel.target_energy * flow 
              / (J(r.ind, mesh->yend) * dy(r.ind, mesh->yend));
        }
>>>>>>> 243e1d5a
      }
    }

    // Recycling at the SOL edge (2D/3D only)
    if (sol_recycle) {

      // Flow out of domain is positive in the positive coordinate direction
      radial_particle_outflow = get<Field3D>(species_from["particle_flow_xlow"]);

      sol_recycle_density_source = 0;
      sol_recycle_energy_source = 0;

      if(mesh->lastX()){  // Only do this for the processor which has the edge region
        for(int iy=0; iy < mesh->LocalNy ; iy++){
          for(int iz=0; iz < mesh->LocalNz; iz++){

            // Volume of cell adjacent to wall which will receive source
            BoutReal volume = J(mesh->xend, iy) * dx(mesh->xend, iy)
                 * dy(mesh->xend, iy) * dz(mesh->xend, iy);

            // Flow of recycled species back from the edge
            // SOL edge = LHS flow of inner guard cells on the high X side (mesh->xend+1)
            // Recycling source is 0 for each cell where the flow goes into instead of out of the domain
            BoutReal recycle_particle_flow = 0;
            if (radial_particle_outflow(mesh->xend+1, iy, iz) > 0) {
              recycle_particle_flow = channel.sol_multiplier * radial_particle_outflow(mesh->xend+1, iy, iz); 
            } 

            // Divide by volume to get source
            sol_recycle_density_source(mesh->xend, iy, iz) += recycle_particle_flow / volume;
            density_source(mesh->xend, iy, iz) += sol_recycle_density_source(mesh->xend, iy, iz);

            // For now, this is a fixed temperature
            sol_recycle_energy_source(mesh->xend, iy, iz) += channel.sol_energy * recycle_particle_flow / volume;
            energy_source(mesh->xend, iy, iz) += sol_recycle_energy_source(mesh->xend, iy, iz);

          

          }
        }
      }
    }

    // Recycling at the PFR edge (2D/3D only)
    if (pfr_recycle) {

<<<<<<< HEAD
        // Flow of neutrals inwards
        BoutReal flow =
	  channel.multiplier * flux * (J(r.ind, mesh->yend, jz) + J(r.ind, mesh->yend + 1, jz))
	  / (sqrt(g_22(r.ind, mesh->yend, jz)) + sqrt(g_22(r.ind, mesh->yend + 1, jz)));

        // Rate of change of neutrals in final cell
        // Add to density source
        density_source(r.ind, mesh->yend, jz) +=
	  flow / (J(r.ind, mesh->yend, jz) * dy(r.ind, mesh->yend, jz));

        energy_source(r.ind, mesh->yend, jz) +=
	  channel.energy * flow / (J(r.ind, mesh->yend, jz) * dy(r.ind, mesh->yend, jz));
=======
      // PFR is flipped compared to edge: x=0 is at the PFR edge. Therefore outflow is in the negative coordinate direction.
      radial_particle_outflow = get<Field3D>(species_from["particle_flow_xlow"]) * -1;

      pfr_recycle_density_source = 0;
      pfr_recycle_energy_source = 0;

      if(mesh->firstX()){   // Only do this for the processor which has the core region
        if (!mesh->periodicY(mesh->xstart)) {   // Only do this for the processor with a periodic Y, i.e. the PFR
          for(int iy=0; iy < mesh->LocalNy ; iy++){
            for(int iz=0; iz < mesh->LocalNz; iz++){
            

              // Volume of cell adjacent to wall which will receive source
              BoutReal volume = J(mesh->xstart, iy) * dx(mesh->xstart, iy)
                  * dy(mesh->xstart, iy) * dz(mesh->xstart, iy);

              // Flow of recycled species back from the edge
              // PFR edge = LHS flow of the first domain cell on the low X side (mesh->xstart)
              // Recycling source is 0 for each cell where the flow goes into instead of out of the domain
              BoutReal recycle_particle_flow = 0;
              if (radial_particle_outflow(mesh->xstart, iy, iz) > 0) { 
                recycle_particle_flow = channel.pfr_multiplier * radial_particle_outflow(mesh->xstart, iy, iz); 
              }

              // Divide by volume to get source
              pfr_recycle_density_source(mesh->xstart, iy, iz) += recycle_particle_flow / volume;
              density_source(mesh->xstart, iy, iz) += pfr_recycle_density_source(mesh->xstart, iy, iz);

              // For now, this is a fixed temperature
              pfr_recycle_energy_source(mesh->xstart, iy, iz) += channel.pfr_energy * recycle_particle_flow / volume;
              energy_source(mesh->xstart, iy, iz) += pfr_recycle_energy_source(mesh->xstart, iy, iz);

            }
          }
        }
>>>>>>> 243e1d5a
      }
    }

    // Put the updated sources back into the state
    set<Field3D>(species_to["density_source"], density_source);
    set<Field3D>(species_to["energy_source"], energy_source);
  }
}

void Recycling::outputVars(Options& state) {

  AUTO_TRACE();
  // Normalisations
  auto Nnorm = get<BoutReal>(state["Nnorm"]);
  auto Omega_ci = get<BoutReal>(state["Omega_ci"]);
  auto Tnorm = get<BoutReal>(state["Tnorm"]);
  BoutReal Pnorm = SI::qe * Tnorm * Nnorm; // Pressure normalisation

  if (diagnose) {

      for (const auto& channel : channels) {
        AUTO_TRACE();

        // Save particle and energy source for the species created during recycling

        // Target recycling
        if (target_recycle) {
          set_with_attrs(state[{std::string("S") + channel.to + std::string("_target_recycle")}], target_recycle_density_source,
                          {{"time_dimension", "t"},
                          {"units", "m^-3 s^-1"},
                          {"conversion", Nnorm * Omega_ci},
                          {"standard_name", "particle source"},
                          {"long_name", std::string("Target recycling particle source of ") + channel.to},
                          {"source", "recycling"}});
    
          set_with_attrs(state[{std::string("E") + channel.to + std::string("_target_recycle")}], target_recycle_energy_source,
                          {{"time_dimension", "t"},
                          {"units", "W m^-3"},
                          {"conversion", Pnorm * Omega_ci},
                          {"standard_name", "energy source"},
                          {"long_name", std::string("Target recycling energy source of ") + channel.to},
                          {"source", "recycling"}});
          }

        // SOL recycling
        if (sol_recycle) {
          set_with_attrs(state[{std::string("S") + channel.to + std::string("_sol_recycle")}], sol_recycle_density_source,
                          {{"time_dimension", "t"},
                          {"units", "m^-3 s^-1"},
                          {"conversion", Nnorm * Omega_ci},
                          {"standard_name", "particle source"},
                          {"long_name", std::string("SOL recycling particle source of ") + channel.to},
                          {"source", "recycling"}});
    
          set_with_attrs(state[{std::string("E") + channel.to + std::string("_sol_recycle")}], sol_recycle_energy_source,
                          {{"time_dimension", "t"},
                          {"units", "W m^-3"},
                          {"conversion", Pnorm * Omega_ci},
                          {"standard_name", "energy source"},
                          {"long_name", std::string("SOL recycling energy source of ") + channel.to},
                          {"source", "recycling"}});
          }

        // PFR recycling
        if (pfr_recycle) {
          set_with_attrs(state[{std::string("S") + channel.to + std::string("_pfr_recycle")}], pfr_recycle_density_source,
                          {{"time_dimension", "t"},
                          {"units", "m^-3 s^-1"},
                          {"conversion", Nnorm * Omega_ci},
                          {"standard_name", "particle source"},
                          {"long_name", std::string("PFR recycling particle source of ") + channel.to},
                          {"source", "recycling"}});
    
          set_with_attrs(state[{std::string("E") + channel.to + std::string("_pfr_recycle")}], pfr_recycle_energy_source,
                          {{"time_dimension", "t"},
                          {"units", "W m^-3"},
                          {"conversion", Pnorm * Omega_ci},
                          {"standard_name", "energy source"},
                          {"long_name", std::string("PFR recycling energy source of ") + channel.to},
                          {"source", "recycling"}});
          }
      }

  }
}<|MERGE_RESOLUTION|>--- conflicted
+++ resolved
@@ -99,18 +99,13 @@
 
   // Get metric tensor components
   Coordinates* coord = mesh->getCoordinates();
-<<<<<<< HEAD
-  const Field3D& J = coord->J;
-  const Field3D& dy = coord->dy;
-  const Field3D& g_22 = coord->g_22;
-=======
-  const Field2D& J = coord->J;
-  const Field2D& dy = coord->dy;
-  const Field2D& dx = coord->dx;
-  const Field2D& dz = coord->dz;
-  const Field2D& g_22 = coord->g_22;
-  const Field2D& g11 = coord->g11;
->>>>>>> 243e1d5a
+
+  const Coordaintes::FieldMetric& J = coord->J;
+  const Coordinates::FieldMetric& dy = coord->dy;
+  const Coordinates::FieldMetric& dx = coord->dx;
+  const Coordinates::FieldMetric& dz = coord->dz;
+  const Coordinates::FieldMetric& g_22 = coord->g_22;
+  const Coordinates::FieldMetric& g11 = coord->g11;
 
   for (const auto& channel : channels) {
     const Options& species_from = state["species"][channel.from];
@@ -171,21 +166,6 @@
 
       // Upper Y boundary
 
-<<<<<<< HEAD
-        // Flow of recycled species inwards
-        BoutReal flow =
-            channel.multiplier * flux
-	  * (J(r.ind, mesh->ystart, jz) + J(r.ind, mesh->ystart - 1, jz))
-	  / (sqrt(g_22(r.ind, mesh->ystart, jz)) + sqrt(g_22(r.ind, mesh->ystart - 1, jz)));
-
-        // Add to density source
-        density_source(r.ind, mesh->ystart, jz) +=
-	  flow / (J(r.ind, mesh->ystart, jz) * dy(r.ind, mesh->ystart, jz));
-
-        // energy of recycled particles
-        energy_source(r.ind, mesh->ystart, jz) +=
-	  channel.energy * flow / (J(r.ind, mesh->ystart, jz) * dy(r.ind, mesh->ystart, jz));
-=======
       for (RangeIterator r = mesh->iterateBndryUpperY(); !r.isDone(); r++) {
         // Calculate flux of ions into target from Ne and Vi boundary
         // This calculation is supposed to be consistent with the flow
@@ -201,22 +181,21 @@
 
           // Flow of neutrals inwards
           BoutReal flow =
-              channel.target_multiplier * flux * (J(r.ind, mesh->yend) + J(r.ind, mesh->yend + 1))
-              / (sqrt(g_22(r.ind, mesh->yend)) + sqrt(g_22(r.ind, mesh->yend + 1)));
+	    channel.target_multiplier * flux * (J(r.ind, mesh->yend, jz) + J(r.ind, mesh->yend + 1, jz))
+	    / (sqrt(g_22(r.ind, mesh->yend, jz)) + sqrt(g_22(r.ind, mesh->yend + 1, jz)));
 
           // Rate of change of neutrals in final cell
           // Add to density source
           target_recycle_density_source(r.ind, mesh->yend, jz) += flow 
-              / (J(r.ind, mesh->yend) * dy(r.ind, mesh->yend));
+	    / (J(r.ind, mesh->yend, jz) * dy(r.ind, mesh->yend, jz));
           density_source(r.ind, mesh->yend, jz) += flow 
-              / (J(r.ind, mesh->yend) * dy(r.ind, mesh->yend));
+	    / (J(r.ind, mesh->yend, jz) * dy(r.ind, mesh->yend, jz));
 
           target_recycle_energy_source(r.ind, mesh->yend, jz) += channel.target_energy * flow 
-              / (J(r.ind, mesh->yend) * dy(r.ind, mesh->yend));
+	    / (J(r.ind, mesh->yend, jz) * dy(r.ind, mesh->yend, jz));
           energy_source(r.ind, mesh->yend, jz) += channel.target_energy * flow 
-              / (J(r.ind, mesh->yend) * dy(r.ind, mesh->yend));
+	    / (J(r.ind, mesh->yend, jz) * dy(r.ind, mesh->yend, jz));
         }
->>>>>>> 243e1d5a
       }
     }
 
@@ -263,20 +242,6 @@
     // Recycling at the PFR edge (2D/3D only)
     if (pfr_recycle) {
 
-<<<<<<< HEAD
-        // Flow of neutrals inwards
-        BoutReal flow =
-	  channel.multiplier * flux * (J(r.ind, mesh->yend, jz) + J(r.ind, mesh->yend + 1, jz))
-	  / (sqrt(g_22(r.ind, mesh->yend, jz)) + sqrt(g_22(r.ind, mesh->yend + 1, jz)));
-
-        // Rate of change of neutrals in final cell
-        // Add to density source
-        density_source(r.ind, mesh->yend, jz) +=
-	  flow / (J(r.ind, mesh->yend, jz) * dy(r.ind, mesh->yend, jz));
-
-        energy_source(r.ind, mesh->yend, jz) +=
-	  channel.energy * flow / (J(r.ind, mesh->yend, jz) * dy(r.ind, mesh->yend, jz));
-=======
       // PFR is flipped compared to edge: x=0 is at the PFR edge. Therefore outflow is in the negative coordinate direction.
       radial_particle_outflow = get<Field3D>(species_from["particle_flow_xlow"]) * -1;
 
@@ -290,8 +255,8 @@
             
 
               // Volume of cell adjacent to wall which will receive source
-              BoutReal volume = J(mesh->xstart, iy) * dx(mesh->xstart, iy)
-                  * dy(mesh->xstart, iy) * dz(mesh->xstart, iy);
+              BoutReal volume = J(mesh->xstart, iy, iz) * dx(mesh->xstart, iy, iz)
+		* dy(mesh->xstart, iy, iz) * dz(mesh->xstart, iy, iz);
 
               // Flow of recycled species back from the edge
               // PFR edge = LHS flow of the first domain cell on the low X side (mesh->xstart)
@@ -312,7 +277,6 @@
             }
           }
         }
->>>>>>> 243e1d5a
       }
     }
 
