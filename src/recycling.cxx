--- conflicted
+++ resolved
@@ -213,26 +213,10 @@
           // Flow of recycled neutrals into domain [s-1]
           BoutReal flow =
               channel.target_multiplier * flux
-<<<<<<< HEAD
-	    * (J(r.ind, mesh->ystart, jz) + J(r.ind, mesh->ystart - 1, jz))
-	    / (sqrt(g_22(r.ind, mesh->ystart, jz)) + sqrt(g_22(r.ind, mesh->ystart - 1, jz)));
-
-          // Add to density source
-          target_recycle_density_source(r.ind, mesh->ystart, jz) += flow 
-	    / (J(r.ind, mesh->ystart, jz) * dy(r.ind, mesh->ystart, jz));
-          density_source(r.ind, mesh->ystart, jz) += flow 
-	    / (J(r.ind, mesh->ystart, jz) * dy(r.ind, mesh->ystart, jz));
-
-          // energy of recycled particles
-          target_recycle_energy_source(r.ind, mesh->ystart, jz) += channel.target_energy * flow 
-	    / (J(r.ind, mesh->ystart, jz) * dy(r.ind, mesh->ystart, jz));
-          energy_source(r.ind, mesh->ystart, jz) += channel.target_energy * flow 
-	    / (J(r.ind, mesh->ystart, jz) * dy(r.ind, mesh->ystart, jz));
-=======
-              * (J(r.ind, mesh->ystart) + J(r.ind, mesh->ystart - 1)) / (sqrt(g_22(r.ind, mesh->ystart)) + sqrt(g_22(r.ind, mesh->ystart - 1)))
-              * 0.5*(dx(r.ind, mesh->ystart) + dx(r.ind, mesh->ystart - 1)) * 0.5*(dz(r.ind, mesh->ystart) + dz(r.ind, mesh->ystart - 1));  
-
-          BoutReal volume  = J(r.ind, mesh->ystart) * dx(r.ind, mesh->ystart) * dy(r.ind, mesh->ystart) * dz(r.ind, mesh->ystart);
+	    * (J(r.ind, mesh->ystart, jz) + J(r.ind, mesh->ystart - 1, jz)) / (sqrt(g_22(r.ind, mesh->ystart, jz)) + sqrt(g_22(r.ind, mesh->ystart - 1, jz)))
+	    * 0.5*(dx(r.ind, mesh->ystart, jz) + dx(r.ind, mesh->ystart - 1, jz)) * 0.5*(dz(r.ind, mesh->ystart, jz) + dz(r.ind, mesh->ystart - 1, jz));  
+
+          BoutReal volume  = J(r.ind, mesh->ystart, jz) * dx(r.ind, mesh->ystart, jz) * dy(r.ind, mesh->ystart, jz) * dz(r.ind, mesh->ystart, jz);
 
           // Calculate sources in the final cell [m^-3 s^-1]
           target_recycle_density_source(r.ind, mesh->ystart, jz) += flow / volume;    // For diagnostic 
@@ -250,7 +234,6 @@
           // Divide heat flow in [W] by cell volume to get source in [m^-3 s^-1]
           target_recycle_energy_source(r.ind, mesh->ystart, jz) += recycle_energy_flow / volume;
           energy_source(r.ind, mesh->ystart, jz) += recycle_energy_flow / volume;
->>>>>>> 818976d9
         }
       }
 
@@ -271,27 +254,11 @@
 
           // Flow of recycled neutrals into domain [s-1]
           BoutReal flow =
-<<<<<<< HEAD
-	    channel.target_multiplier * flux * (J(r.ind, mesh->yend, jz) + J(r.ind, mesh->yend + 1, jz))
-	    / (sqrt(g_22(r.ind, mesh->yend, jz)) + sqrt(g_22(r.ind, mesh->yend + 1, jz)));
-
-          // Rate of change of neutrals in final cell
-          // Add to density source
-          target_recycle_density_source(r.ind, mesh->yend, jz) += flow 
-	    / (J(r.ind, mesh->yend, jz) * dy(r.ind, mesh->yend, jz));
-          density_source(r.ind, mesh->yend, jz) += flow 
-	    / (J(r.ind, mesh->yend, jz) * dy(r.ind, mesh->yend, jz));
-
-          target_recycle_energy_source(r.ind, mesh->yend, jz) += channel.target_energy * flow 
-	    / (J(r.ind, mesh->yend, jz) * dy(r.ind, mesh->yend, jz));
-          energy_source(r.ind, mesh->yend, jz) += channel.target_energy * flow 
-	    / (J(r.ind, mesh->yend, jz) * dy(r.ind, mesh->yend, jz));
-=======
               channel.target_multiplier * flux 
-              * (J(r.ind, mesh->yend) + J(r.ind, mesh->yend + 1)) / (sqrt(g_22(r.ind, mesh->yend)) + sqrt(g_22(r.ind, mesh->yend + 1)))
-              * 0.5*(dx(r.ind, mesh->yend) + dx(r.ind, mesh->yend + 1)) * 0.5*(dz(r.ind, mesh->yend) + dz(r.ind, mesh->yend + 1)); 
-
-          BoutReal volume  = J(r.ind, mesh->yend) * dx(r.ind, mesh->yend) * dy(r.ind, mesh->yend) * dz(r.ind, mesh->yend);
+	    * (J(r.ind, mesh->yend, jz) + J(r.ind, mesh->yend + 1, jz)) / (sqrt(g_22(r.ind, mesh->yend, jz)) + sqrt(g_22(r.ind, mesh->yend + 1, jz)))
+	    * 0.5*(dx(r.ind, mesh->yend, jz) + dx(r.ind, mesh->yend + 1, jz)) * 0.5*(dz(r.ind, mesh->yend, jz) + dz(r.ind, mesh->yend + 1, jz)); 
+
+          BoutReal volume  = J(r.ind, mesh->yend, jz) * dx(r.ind, mesh->yend, jz) * dy(r.ind, mesh->yend, jz) * dz(r.ind, mesh->yend, jz);
 
           // Calculate sources in the final cell [m^-3 s^-1]
           target_recycle_density_source(r.ind, mesh->yend, jz) += flow / volume;    // For diagnostic 
@@ -310,7 +277,6 @@
           // Divide heat flow in [W] by cell volume to get source in [m^-3 s^-1]
           target_recycle_energy_source(r.ind, mesh->yend, jz) += recycle_energy_flow / volume;
           energy_source(r.ind, mesh->yend, jz) += recycle_energy_flow / volume;
->>>>>>> 818976d9
         }
       }
     }
