--- conflicted
+++ resolved
@@ -388,17 +388,9 @@
 
           // Outgoing neutral heat flux [W/m^2]
           // This is rearranged from Power for clarity - note definition of v_th. 
-<<<<<<< HEAD
-          BoutReal q = 
-                        2 * nnsheath * tnsheath * v_th                                                             // Incident energy
-                      - (pfr_energy_refl_factor * pfr_fast_refl_fraction ) * 2 * nnsheath * tnsheath * v_th  // Fast reflected energy
-                      - (1 - pfr_fast_refl_fraction) * T_FC * nnsheath * v_th;                                  // Thermal reflected energy
-
-=======
           BoutReal q = 2 * nnsheath * tnsheath * v_th                                                        // Incident energy
                       - (sol_energy_refl_factor * sol_fast_refl_fraction ) * 2 * nnsheath * tnsheath * v_th  // Fast reflected energy
                       - (1 - sol_fast_refl_fraction) * T_FC * nnsheath * v_th;                               // Thermal reflected energy
->>>>>>> e73bc592
 
           // Multiply by radial cell area to get power
           // Expanded form of the calculation for clarity
@@ -487,17 +479,9 @@
 
           // Outgoing neutral heat flux [W/m^2]
           // This is rearranged from Power for clarity - note definition of v_th. 
-<<<<<<< HEAD
-          BoutReal q = 
-                        2 * nnsheath * tnsheath * v_th                                                             // Incident energy
-                      - (pfr_energy_refl_factor * pfr_fast_refl_fraction ) * 2 * nnsheath * tnsheath * v_th  // Fast reflected energy
-                      - (1 - pfr_fast_refl_fraction) * T_FC * nnsheath * v_th;                                  // Thermal reflected energy
-
-=======
           BoutReal q = 2 * nnsheath * tnsheath * v_th                                                        // Incident energy
                       - (pfr_energy_refl_factor * pfr_fast_refl_fraction ) * 2 * nnsheath * tnsheath * v_th  // Fast reflected energy
                       - (1 - pfr_fast_refl_fraction) * T_FC * nnsheath * v_th;                               // Thermal reflected energy
->>>>>>> e73bc592
 
           // Multiply by radial cell area to get power
           // Expanded form of the calculation for clarity
