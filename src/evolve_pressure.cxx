
#include <bout/constants.hxx>
#include <bout/fv_ops.hxx>
#include <bout/field_factory.hxx>
#include <bout/derivs.hxx>
#include <bout/difops.hxx>
#include <bout/output_bout_types.hxx>
#include <bout/initialprofiles.hxx>
#include <bout/invert_pardiv.hxx>

#include "../include/div_ops.hxx"
#include "../include/evolve_pressure.hxx"
#include "../include/hermes_utils.hxx"
#include "../include/hermes_build_config.hxx"

using bout::globals::mesh;

EvolvePressure::EvolvePressure(std::string name, Options& alloptions, Solver* solver)
    : name(name) {
  AUTO_TRACE();

  auto& options = alloptions[name];

  evolve_log = options["evolve_log"].doc("Evolve the logarithm of pressure?").withDefault<bool>(false);

  density_floor = options["density_floor"].doc("Minimum density floor").withDefault(1e-5);

  low_n_diffuse_perp = options["low_n_diffuse_perp"]
                           .doc("Perpendicular diffusion at low density")
                           .withDefault<bool>(false);

  temperature_floor = options["temperature_floor"].doc("Low temperature scale for low_T_diffuse_perp")
    .withDefault<BoutReal>(0.1) / get<BoutReal>(alloptions["units"]["eV"]);

  low_T_diffuse_perp = options["low_T_diffuse_perp"].doc("Add cross-field diffusion at low temperature?")
    .withDefault<bool>(false);

  pressure_floor = density_floor * (1./get<BoutReal>(alloptions["units"]["eV"]));

  low_p_diffuse_perp = options["low_p_diffuse_perp"]
                           .doc("Perpendicular diffusion at low pressure")
                           .withDefault<bool>(false);

  conduction_collisions_mode = options["conduction_collisions_mode"]
      .doc("Can be legacy: all collisions, or braginskii: self collisions and ie")
      .withDefault<std::string>("legacy");

  if (evolve_log) {
    // Evolve logarithm of pressure
    solver->add(logP, std::string("logP") + name);
    // Save the pressure to the restart file
    // so the simulation can be restarted evolving pressure
    //get_restart_datafile()->addOnce(P, std::string("P") + name);

    if (!alloptions["hermes"]["restarting"]) {
      // Set logN from N input options
      initial_profile(std::string("P") + name, P);
      logP = log(P);
    } else {
      // Ignore these settings
      Options::root()[std::string("P") + name].setConditionallyUsed();
    }
  } else {
    // Evolve the pressure in time
    solver->add(P, std::string("P") + name);
  }

  bndry_flux = options["bndry_flux"]
                   .doc("Allow flows through radial boundaries")
                   .withDefault<bool>(true);

  poloidal_flows =
      options["poloidal_flows"].doc("Include poloidal ExB flow").withDefault<bool>(true);

  thermal_conduction = options["thermal_conduction"]
                           .doc("Include parallel heat conduction?")
                           .withDefault<bool>(true);

  // This is consistent with Bragkinskii definition of kappa and tau_e but with the sqrt(2) 
  // moved into the kappa so that the collision time is consistent with Fitzpatrick.
  kappa_coefficient = options["kappa_coefficient"]
    .doc("Numerical coefficient in parallel heat conduction. Default is 3.16/sqrt(2) for electrons, 3.9 otherwise")
    .withDefault((name == "e") ? 3.16/sqrt(2) : 3.9);

  kappa_limit_alpha = options["kappa_limit_alpha"]
    .doc("Flux limiter factor. < 0 means no limit. Typical is 0.2 for electrons, 1 for ions.")
    .withDefault(-1.0);

  p_div_v = options["p_div_v"]
                .doc("Use p*Div(v) form? Default, false => v * Grad(p) form")
                .withDefault<bool>(false);

  hyper_z = options["hyper_z"].doc("Hyper-diffusion in Z").withDefault(-1.0);

  hyper_z_T = options["hyper_z_T"]
    .doc("4th-order dissipation of temperature")
    .withDefault<BoutReal>(-1.0);

  diagnose = options["diagnose"]
    .doc("Save additional output diagnostics")
    .withDefault<bool>(false);

  enable_precon = options["precondition"]
    .doc("Enable preconditioner? (Note: solver may not use it)")
    .withDefault<bool>(true);

  const Options& units = alloptions["units"];
  const BoutReal Nnorm = units["inv_meters_cubed"];
  const BoutReal Tnorm = units["eV"];
  const BoutReal Omega_ci = 1. / units["seconds"].as<BoutReal>();

  auto& p_options = alloptions[std::string("P") + name];
  source_normalisation = SI::qe * Nnorm * Tnorm * Omega_ci;   // [Pa/s] or [W/m^3] if converted to energy
  time_normalisation = 1./Omega_ci;   // [s]
  
  // Try to read the pressure source from the mesh
  // Units of Pascals per second
  source = 0.0;
  mesh->get(source, std::string("P") + name + "_src");
  // Allow the user to override the source
  source = p_options["source"]
               .doc(std::string("Source term in ddt(P") + name
                    + std::string("). Units [Pa/s], note P = 2/3 E"))
               .withDefault(source)
           / (source_normalisation);

  source_time_dependent = p_options["source_time_dependent"]
    .doc("Use a time-dependent source?")
    .withDefault<bool>(false);

  // If time dependent, parse the function with respect to time from the input file
  if (source_time_dependent) {
    auto str = p_options["source_prefactor"]
      .doc("Time-dependent function of multiplier on ddt(P" + name + std::string(") source."))
      .as<std::string>();
      source_prefactor_function = FieldFactory::get()->parse(str, &p_options);
  }


  if (p_options["source_only_in_core"]
      .doc("Zero the source outside the closed field-line region?")
      .withDefault<bool>(false)) {
    for (int x = mesh->xstart; x <= mesh->xend; x++) {
      if (!mesh->periodicY(x)) {
        // Not periodic, so not in core
        for (int y = mesh->ystart; y <= mesh->yend; y++) {
          for (int z = mesh->zstart; z <= mesh->zend; z++) {
            source(x, y, z) = 0.0;
          }
        }
      }
    }
  }

  neumann_boundary_average_z = p_options["neumann_boundary_average_z"]
    .doc("Apply neumann boundary with Z average?")
    .withDefault<bool>(false);

  numerical_viscous_heating = options["numerical_viscous_heating"]
    .doc("Include heating due to numerical viscosity?")
    .withDefault<bool>(false);

  if (numerical_viscous_heating) {
    fix_momentum_boundary_flux = options["fix_momentum_boundary_flux"]
      .doc("Fix Y boundary momentum flux to boundary midpoint value?")
      .withDefault<bool>(false);
  }
}

void EvolvePressure::transform(Options& state) {
  AUTO_TRACE();

  if (evolve_log) {
    // Evolving logP, but most calculations use P
    P = exp(logP);
  }

  mesh->communicate(P);

  if (neumann_boundary_average_z) {
    // Take Z (usually toroidal) average and apply as X (radial) boundary condition
    if (mesh->firstX()) {
      for (int j = mesh->ystart; j <= mesh->yend; j++) {
        BoutReal Pavg = 0.0; // Average P in Z
        for (int k = 0; k < mesh->LocalNz; k++) {
          Pavg += P(mesh->xstart, j, k);
        }
        Pavg /= mesh->LocalNz;

        // Apply boundary condition
        for (int k = 0; k < mesh->LocalNz; k++) {
          P(mesh->xstart - 1, j, k) = 2. * Pavg - P(mesh->xstart, j, k);
          P(mesh->xstart - 2, j, k) = P(mesh->xstart - 1, j, k);
        }
      }
    }

    if (mesh->lastX()) {
      for (int j = mesh->ystart; j <= mesh->yend; j++) {
        BoutReal Pavg = 0.0; // Average P in Z
        for (int k = 0; k < mesh->LocalNz; k++) {
          Pavg += P(mesh->xend, j, k);
        }
        Pavg /= mesh->LocalNz;

        for (int k = 0; k < mesh->LocalNz; k++) {
          P(mesh->xend + 1, j, k) = 2. * Pavg - P(mesh->xend, j, k);
          P(mesh->xend + 2, j, k) = P(mesh->xend + 1, j, k);
        }
      }
    }
  }

  auto& species = state["species"][name];

  // Calculate temperature
  // Not using density boundary condition
  N = getNoBoundary<Field3D>(species["density"]);

  Field3D Pfloor = floor(P, 0.0);
  T = Pfloor / floor(N, density_floor);
  Pfloor = N * T; // Ensure consistency

  set(species["pressure"], Pfloor);
  set(species["temperature"], T);
}

void EvolvePressure::finally(const Options& state) {
  AUTO_TRACE();

  /// Get the section containing this species
  const auto& species = state["species"][name];

  // Get updated pressure and temperature with boundary conditions
  // Note: Retain pressures which fall below zero
  P.clearParallelSlices();
  P.setBoundaryTo(get<Field3D>(species["pressure"]));
  Field3D Pfloor = floor(P, 0.0); // Restricted to never go below zero

  T = get<Field3D>(species["temperature"]);
  N = get<Field3D>(species["density"]);
  
  Coordinates* coord = mesh->getCoordinates();

  if (species.isSet("charge") and (fabs(get<BoutReal>(species["charge"])) > 1e-5) and
      state.isSection("fields") and state["fields"].isSet("phi")) {
    // Electrostatic potential set and species is charged -> include ExB flow

    Field3D phi = get<Field3D>(state["fields"]["phi"]);

    ddt(P) = -Div_n_bxGrad_f_B_XPPM(P, phi, bndry_flux, poloidal_flows, true);
  } else {
    ddt(P) = 0.0;
  }

  if (species.isSet("velocity")) {
    Field3D V = get<Field3D>(species["velocity"]);

    // Typical wave speed used for numerical diffusion
    Field3D fastest_wave;
    if (state.isSet("fastest_wave")) {
      fastest_wave = get<Field3D>(state["fastest_wave"]);
    } else {
      BoutReal AA = get<BoutReal>(species["AA"]);
      fastest_wave = sqrt(T / AA);
    }

    if (p_div_v) {
      // Use the P * Div(V) form
      ddt(P) -= FV::Div_par_mod<hermes::Limiter>(P, V, fastest_wave, flow_ylow);

      // Work done. This balances energetically a term in the momentum equation
      ddt(P) -= (2. / 3) * Pfloor * Div_par(V);

    } else {
      // Use V * Grad(P) form
      // Note: A mixed form has been tried (on 1D neon example)
      //       -(4/3)*FV::Div_par(P,V) + (1/3)*(V * Grad_par(P) - P * Div_par(V))
      //       Caused heating of charged species near sheath like p_div_v
      ddt(P) -= (5. / 3) * FV::Div_par_mod<hermes::Limiter>(P, V, fastest_wave, flow_ylow);

      ddt(P) += (2. / 3) * V * Grad_par(P);
    }
    flow_ylow *= 5. / 2; // Energy flow

    if (state.isSection("fields") and state["fields"].isSet("Apar_flutter")) {
      // Magnetic flutter term
      const Field3D Apar_flutter = get<Field3D>(state["fields"]["Apar_flutter"]);
      ddt(P) -= (5. / 3) * Div_n_g_bxGrad_f_B_XZ(P, V, -Apar_flutter);
      ddt(P) += (2. / 3) * V * bracket(P, Apar_flutter, BRACKET_ARAKAWA);
    }

<<<<<<< HEAD
    if (numerical_viscous_heating) {
      // Viscous heating coming from numerical viscosity
      Field3D Nlim = floor(N, density_floor);
      const BoutReal AA = get<BoutReal>(species["AA"]); // Atomic mass
      Sp_nvh = (2. / 3) * AA * FV::Div_par_fvv_heating(Nlim, V, fastest_wave, fix_momentum_boundary_flux);
      ddt(P) += Sp_nvh;
=======
    if (numerical_viscous_heating || diagnose) {
      // Viscous heating coming from numerical viscosity
      Field3D Nlim = floor(N, density_floor);
      const BoutReal AA = get<BoutReal>(species["AA"]); // Atomic mass
      Sp_nvh = (2. / 3) * AA * FV::Div_par_fvv_heating(Nlim, V, fastest_wave, flow_ylow_kinetic, fix_momentum_boundary_flux);
      flow_ylow_kinetic *= AA;
      flow_ylow += flow_ylow_kinetic;
      if (numerical_viscous_heating) {
        ddt(P) += Sp_nvh;
      }
>>>>>>> 6a0a2de8
    }
  }

  if (species.isSet("low_n_coeff")) {
    // Low density parallel diffusion
    Field3D low_n_coeff = get<Field3D>(species["low_n_coeff"]);
    ddt(P) += FV::Div_par_K_Grad_par(low_n_coeff * T, N) + FV::Div_par_K_Grad_par(low_n_coeff, P);
  }

  if (low_n_diffuse_perp) {
    ddt(P) += Div_Perp_Lap_FV_Index(density_floor / floor(N, 1e-3 * density_floor), P, true);
  }

  if (low_T_diffuse_perp) {
    ddt(P) += 1e-4 * Div_Perp_Lap_FV_Index(floor(temperature_floor / floor(T, 1e-3 * temperature_floor) - 1.0, 0.0),
                                           T, false);
  }

  if (low_p_diffuse_perp) {
    Field3D Plim = floor(P, 1e-3 * pressure_floor);
    ddt(P) += Div_Perp_Lap_FV_Index(pressure_floor / Plim, P, true);
  }

  // Parallel heat conduction
  if (thermal_conduction) {

    // Collisionality
    // Braginskii mode: plasma - self collisions and ei, neutrals - CX, IZ
    if (collision_names.empty()) {     /// Calculate only once - at the beginning

      if (conduction_collisions_mode == "braginskii") {
        for (const auto& collision : species["collision_frequencies"].getChildren()) {

          std::string collision_name = collision.second.name();

          if (identifySpeciesType(species.name()) == "neutral") {
            if (/// Charge exchange
                (collisionSpeciesMatch(    
                  collision_name, species.name(), "+", "cx", "partial")) or
                /// Ionisation
                (collisionSpeciesMatch(    
                  collision_name, species.name(), "+", "iz", "partial"))) {
                    collision_names.push_back(collision_name);
                  }

          } else if (identifySpeciesType(species.name()) == "electron") {
            if (/// Electron-electron collisions
                (collisionSpeciesMatch(    
                  collision_name, species.name(), "e", "coll", "exact"))) {
                    collision_names.push_back(collision_name);
                  }

          } else if (identifySpeciesType(species.name()) == "ion") {
            if (/// Self-collisions
                (collisionSpeciesMatch(    
                  collision_name, species.name(), species.name(), "coll", "exact"))) {
                    collision_names.push_back(collision_name);
                  }
          }
          
        }
      // Legacy mode: all collisions and CX are included
      } else if (conduction_collisions_mode == "legacy") {
        for (const auto& collision : species["collision_frequencies"].getChildren()) {

          std::string collision_name = collision.second.name();

          if (/// Charge exchange
              (collisionSpeciesMatch(    
                collision_name, species.name(), "", "cx", "partial")) or
              /// Any collision (en, in, ee, ii, nn)
              (collisionSpeciesMatch(    
                collision_name, species.name(), "", "coll", "partial"))) {
                  collision_names.push_back(collision_name);
                }
        }
        
      } else {
        throw BoutException("\tconduction_collisions_mode for {:s} must be either legacy or braginskii", species.name());
      }

      if (collision_names.empty()) {
        throw BoutException("\tNo collisions found for {:s} in evolve_pressure for selected collisions mode", species.name());
      }

      /// Write chosen collisions to log file
      output_info.write("\t{:s} conduction collisionality mode: '{:s}' using ",
                      species.name(), conduction_collisions_mode);
      for (const auto& collision : collision_names) {        
        output_info.write("{:s} ", collision);
      }

      output_info.write("\n");

      }

    /// Collect the collisionalities based on list of names
    nu = 0;
    for (const auto& collision_name : collision_names) {
      nu += GET_VALUE(Field3D, species["collision_frequencies"][collision_name]);
    }


        // Calculate ion collision times
    const Field3D tau = 1. / floor(nu, 1e-10);
    const BoutReal AA = get<BoutReal>(species["AA"]); // Atomic mass

    // Parallel heat conduction
    // Braginskii expression for parallel conduction
    // kappa ~ n * v_th^2 * tau
    //
    // Note: Coefficient is slightly different for electrons (3.16) and ions (3.9)
    kappa_par = kappa_coefficient * Pfloor * tau / AA;

    if (kappa_limit_alpha > 0.0) {
      /*
       * Flux limiter, as used in SOLPS.
       *
       * Calculate the heat flux from Spitzer-Harm and flux limit
       *
       * Typical value of alpha ~ 0.2 for electrons
       *
       * R.Schneider et al. Contrib. Plasma Phys. 46, No. 1-2, 3 – 191 (2006)
       * DOI 10.1002/ctpp.200610001
       */

      // Spitzer-Harm heat flux
      Field3D q_SH = kappa_par * Grad_par(T);
      // Free-streaming flux
      Field3D q_fl = kappa_limit_alpha * N * T * sqrt(T / AA);

      // This results in a harmonic average of the heat fluxes
      kappa_par = kappa_par / (1. + abs(q_SH / floor(q_fl, 1e-10)));

      // Values of kappa on cell boundaries are needed for fluxes
      mesh->communicate(kappa_par);
    }

    for (RangeIterator r = mesh->iterateBndryLowerY(); !r.isDone(); r++) {
      for (int jz = 0; jz < mesh->LocalNz; jz++) {
        auto i = indexAt(kappa_par, r.ind, mesh->ystart, jz);
        auto im = i.ym();
        kappa_par[im] = kappa_par[i];
      }
    }
    for (RangeIterator r = mesh->iterateBndryUpperY(); !r.isDone(); r++) {
      for (int jz = 0; jz < mesh->LocalNz; jz++) {
        auto i = indexAt(kappa_par, r.ind, mesh->yend, jz);
        auto ip = i.yp();
        kappa_par[ip] = kappa_par[i];
      }
    }

    // Note: Flux through boundary turned off, because sheath heat flux
    // is calculated and removed separately
    flow_ylow_conduction;
<<<<<<< HEAD
    conduction_div = (2. / 3) * Div_par_K_Grad_par_mod(kappa_par, T, flow_ylow_conduction, false);
    ddt(P) += conduction_div;
=======
    ddt(P) += (2. / 3) * Div_par_K_Grad_par_mod(kappa_par, T, flow_ylow_conduction, false);
>>>>>>> 6a0a2de8
    flow_ylow += flow_ylow_conduction;

    if (state.isSection("fields") and state["fields"].isSet("Apar_flutter")) {
      // Magnetic flutter term. The operator splits into 4 pieces:
      // Div(k b b.Grad(T)) = Div(k b0 b0.Grad(T)) + Div(k d0 db.Grad(T))
      //                    + Div(k db b0.Grad(T)) + Div(k db db.Grad(T))
      // The first term is already calculated above.
      // Here we add the terms containing db
      const Field3D Apar_flutter = get<Field3D>(state["fields"]["Apar_flutter"]);
      Field3D db_dot_T = bracket(T, Apar_flutter, BRACKET_ARAKAWA);
      Field3D b0_dot_T = Grad_par(T);
      mesh->communicate(db_dot_T, b0_dot_T);
      ddt(P) += (2. / 3) * (Div_par(kappa_par * db_dot_T) -
                            Div_n_g_bxGrad_f_B_XZ(kappa_par, db_dot_T + b0_dot_T, Apar_flutter));
    }
  }

  if (hyper_z > 0.) {
    ddt(P) -= hyper_z * D4DZ4_Index(P);
  }

  if (hyper_z_T > 0.) {
    ddt(P) -= hyper_z_T * D4DZ4_Index(T);
  }

  //////////////////////
  // Other sources

  if (source_time_dependent) {
    // Evaluate the source_prefactor function at the current time in seconds and scale source with it
    BoutReal time = get<BoutReal>(state["time"]);
    BoutReal source_prefactor = source_prefactor_function ->generate(bout::generator::Context().set("x",0,"y",0,"z",0,"t",time*time_normalisation));
    final_source = source * source_prefactor;
  } else {
    final_source = source;
  }

  Sp = final_source;
  if (species.isSet("energy_source")) {
    Sp += (2. / 3) * get<Field3D>(species["energy_source"]); // For diagnostic output
  }
#if CHECKLEVEL >= 1
  if (species.isSet("pressure_source")) {
    throw BoutException("Components must evolve `energy_source` rather then `pressure_source`");
  }
#endif
  ddt(P) += Sp;

  // Term to force evolved P towards N * T
  // This is active when P < 0 or when N < density_floor
  ddt(P) += N * T - P;

  // Scale time derivatives
  if (state.isSet("scale_timederivs")) {
    ddt(P) *= get<Field3D>(state["scale_timederivs"]);
  }

  if (evolve_log) {
    ddt(logP) = ddt(P) / P;
  }

#if CHECKLEVEL >= 1
  for (auto& i : P.getRegion("RGN_NOBNDRY")) {
    if (!std::isfinite(ddt(P)[i])) {
      throw BoutException("ddt(P{}) non-finite at {}. Sp={}\n", name, i, Sp[i]);
    }
  }
#endif

  if (diagnose) {
    // Save flows of energy if they are set

    if (species.isSet("energy_flow_xlow")) {
      flow_xlow = get<Field3D>(species["energy_flow_xlow"]);
    }
    if (species.isSet("energy_flow_ylow")) {
      flow_ylow += get<Field3D>(species["energy_flow_ylow"]);
    }
  }
}

void EvolvePressure::outputVars(Options& state) {
  AUTO_TRACE();
  // Normalisations
  auto Nnorm = get<BoutReal>(state["Nnorm"]);
  auto Tnorm = get<BoutReal>(state["Tnorm"]);
  auto Omega_ci = get<BoutReal>(state["Omega_ci"]);
  auto rho_s0 = get<BoutReal>(state["rho_s0"]);

  BoutReal Pnorm = SI::qe * Tnorm * Nnorm; // Pressure normalisation

  if (evolve_log) {
    state[std::string("P") + name].force(P);
  }

  state[std::string("P") + name].setAttributes({{"time_dimension", "t"},
                                                {"units", "Pa"},
                                                {"conversion", Pnorm},
                                                {"standard_name", "pressure"},
                                                {"long_name", name + " pressure"},
                                                {"species", name},
                                                {"source", "evolve_pressure"}});

  if (diagnose) {
    if (thermal_conduction) {
      set_with_attrs(state[std::string("kappa_par_") + name], kappa_par,
                     {{"time_dimension", "t"},
                      {"units", "W / m / eV"},
                      {"conversion", (Pnorm * Omega_ci * SQ(rho_s0) )/ Tnorm},
                      {"long_name", name + " heat conduction coefficient"},
                      {"species", name},
                      {"source", "evolve_pressure"}});
                      
      set_with_attrs(state[std::string("K") + name + std::string("_cond")], nu,
                     {{"time_dimension", "t"},
                      {"units", "s^-1"},
                      {"conversion", Omega_ci},
                      {"long_name", "collision frequency for conduction"},
                      {"species", name},
                      {"source", "evolve_pressure"}});

      set_with_attrs(state[std::string("div_cond_par_") + name], conduction_div * 3/2,
                     {{"time_dimension", "t"},
                      {"units", "W m^-3"},
                      {"conversion", Pnorm * Omega_ci},
                      {"long_name", name + " parallel energy flow divergence due to heat conduction"},
                      {"species", name},
                      {"source", "evolve_pressure"}});

    }
    set_with_attrs(state[std::string("T") + name], T,
                   {{"time_dimension", "t"},
                    {"units", "eV"},
                    {"conversion", Tnorm},
                    {"standard_name", "temperature"},
                    {"long_name", name + " temperature"},
                    {"species", name},
                    {"source", "evolve_pressure"}});

    set_with_attrs(state[std::string("ddt(P") + name + std::string(")")], ddt(P),
                   {{"time_dimension", "t"},
                    {"units", "Pa s^-1"},
                    {"conversion", Pnorm * Omega_ci},
                    {"long_name", std::string("Rate of change of ") + name + " pressure"},
                    {"species", name},
                    {"source", "evolve_pressure"}});

    set_with_attrs(state[std::string("SP") + name], Sp,
                   {{"time_dimension", "t"},
                    {"units", "Pa s^-1"},
                    {"conversion", Pnorm * Omega_ci},
                    {"standard_name", "pressure source"},
                    {"long_name", name + " pressure source"},
                    {"species", name},
                    {"source", "evolve_pressure"}});

    set_with_attrs(state[std::string("P") + name + std::string("_src")], final_source,
                   {{"time_dimension", "t"},
                    {"units", "Pa s^-1"},
                    {"conversion", Pnorm * Omega_ci},
                    {"standard_name", "pressure source"},
                    {"long_name", name + " pressure source"},
                    {"species", name},
                    {"source", "evolve_pressure"}});

    if (flow_xlow.isAllocated()) {
      set_with_attrs(state[fmt::format("ef{}_tot_xlow", name)], flow_xlow,
                   {{"time_dimension", "t"},
                    {"units", "W"},
                    {"conversion", rho_s0 * SQ(rho_s0) * Pnorm * Omega_ci},
                    {"standard_name", "power"},
                    {"long_name", name + " power through X cell face. Note: May be incomplete."},
                    {"species", name},
                    {"source", "evolve_pressure"}});
    }
    if (flow_ylow.isAllocated()) {
      set_with_attrs(state[fmt::format("ef{}_tot_ylow", name)], flow_ylow,
                   {{"time_dimension", "t"},
                    {"units", "W"},
                    {"conversion", rho_s0 * SQ(rho_s0) * Pnorm * Omega_ci},
                    {"standard_name", "power"},
                    {"long_name", name + " power through Y cell face. Note: May be incomplete."},
                    {"species", name},
                    {"source", "evolve_pressure"}});
<<<<<<< HEAD

      set_with_attrs(state[std::string("ConductionFlow_") + name + std::string("_ylow")], flow_ylow_conduction,
=======
                    
      set_with_attrs(state[fmt::format("ef{}_cond_ylow", name)], flow_ylow_conduction,
                   {{"time_dimension", "t"},
                    {"units", "W"},
                    {"conversion", rho_s0 * SQ(rho_s0) * Pnorm * Omega_ci},
                    {"standard_name", "power"},
                    {"long_name", name + " conduction through Y cell face. Note: May be incomplete."},
                    {"species", name},
                    {"source", "evolve_pressure"}});

      set_with_attrs(state[fmt::format("ef{}_kin_ylow", name)], flow_ylow_kinetic,
>>>>>>> 6a0a2de8
                   {{"time_dimension", "t"},
                    {"units", "W"},
                    {"conversion", rho_s0 * SQ(rho_s0) * Pnorm * Omega_ci},
                    {"standard_name", "power"},
<<<<<<< HEAD
                    {"long_name", name + " power through Y cell face. Note: May be incomplete."},
=======
                    {"long_name", name + " kinetic energy flow through Y cell face. Note: May be incomplete."},
>>>>>>> 6a0a2de8
                    {"species", name},
                    {"source", "evolve_pressure"}});
    }

    if (numerical_viscous_heating) {
<<<<<<< HEAD
      set_with_attrs(state[std::string("SP") + name + std::string("_nvh")], Sp_nvh,
                   {{"time_dimension", "t"},
                    {"units", "Pa s^-1"},
                    {"conversion", Pnorm * Omega_ci},
                    {"standard_name", "pressure source"},
                    {"long_name", name + " pressure source from numerical viscous heating"},
=======
      set_with_attrs(state[std::string("E") + name + std::string("_nvh")], Sp_nvh * 3/.2,
                   {{"time_dimension", "t"},
                    {"units", "W"},
                    {"conversion", Pnorm * Omega_ci},
                    {"standard_name", "energy source"},
                    {"long_name", name + " energy source from numerical viscous heating"},
>>>>>>> 6a0a2de8
                    {"species", name},
                    {"source", "evolve_pressure"}});
    }
  }
}

void EvolvePressure::precon(const Options &state, BoutReal gamma) {
  if (!(enable_precon and thermal_conduction)) {
    return; // Disabled
  }

  static std::unique_ptr<InvertParDiv> inv;
  if (!inv) {
    // Initialise parallel inversion class
    inv = InvertParDiv::create();
    inv->setCoefA(1.0);
  }
  const auto& species = state["species"][name];
  const Field3D N = get<Field3D>(species["density"]);

  // Set the coefficient in Div_par( B * Grad_par )
  Field3D coef = -(2. / 3) * gamma * kappa_par / floor(N, density_floor);

  if (state.isSet("scale_timederivs")) {
    coef *= get<Field3D>(state["scale_timederivs"]);
  }

  inv->setCoefB(coef);
  Field3D dT = ddt(P);
  dT.applyBoundary("neumann");
  ddt(P) = inv->solve(dT);
}<|MERGE_RESOLUTION|>--- conflicted
+++ resolved
@@ -290,14 +290,6 @@
       ddt(P) += (2. / 3) * V * bracket(P, Apar_flutter, BRACKET_ARAKAWA);
     }
 
-<<<<<<< HEAD
-    if (numerical_viscous_heating) {
-      // Viscous heating coming from numerical viscosity
-      Field3D Nlim = floor(N, density_floor);
-      const BoutReal AA = get<BoutReal>(species["AA"]); // Atomic mass
-      Sp_nvh = (2. / 3) * AA * FV::Div_par_fvv_heating(Nlim, V, fastest_wave, fix_momentum_boundary_flux);
-      ddt(P) += Sp_nvh;
-=======
     if (numerical_viscous_heating || diagnose) {
       // Viscous heating coming from numerical viscosity
       Field3D Nlim = floor(N, density_floor);
@@ -308,7 +300,6 @@
       if (numerical_viscous_heating) {
         ddt(P) += Sp_nvh;
       }
->>>>>>> 6a0a2de8
     }
   }
 
@@ -465,12 +456,8 @@
     // Note: Flux through boundary turned off, because sheath heat flux
     // is calculated and removed separately
     flow_ylow_conduction;
-<<<<<<< HEAD
     conduction_div = (2. / 3) * Div_par_K_Grad_par_mod(kappa_par, T, flow_ylow_conduction, false);
     ddt(P) += conduction_div;
-=======
-    ddt(P) += (2. / 3) * Div_par_K_Grad_par_mod(kappa_par, T, flow_ylow_conduction, false);
->>>>>>> 6a0a2de8
     flow_ylow += flow_ylow_conduction;
 
     if (state.isSection("fields") and state["fields"].isSet("Apar_flutter")) {
@@ -655,10 +642,6 @@
                     {"long_name", name + " power through Y cell face. Note: May be incomplete."},
                     {"species", name},
                     {"source", "evolve_pressure"}});
-<<<<<<< HEAD
-
-      set_with_attrs(state[std::string("ConductionFlow_") + name + std::string("_ylow")], flow_ylow_conduction,
-=======
                     
       set_with_attrs(state[fmt::format("ef{}_cond_ylow", name)], flow_ylow_conduction,
                    {{"time_dimension", "t"},
@@ -670,36 +653,22 @@
                     {"source", "evolve_pressure"}});
 
       set_with_attrs(state[fmt::format("ef{}_kin_ylow", name)], flow_ylow_kinetic,
->>>>>>> 6a0a2de8
                    {{"time_dimension", "t"},
                     {"units", "W"},
                     {"conversion", rho_s0 * SQ(rho_s0) * Pnorm * Omega_ci},
                     {"standard_name", "power"},
-<<<<<<< HEAD
-                    {"long_name", name + " power through Y cell face. Note: May be incomplete."},
-=======
                     {"long_name", name + " kinetic energy flow through Y cell face. Note: May be incomplete."},
->>>>>>> 6a0a2de8
                     {"species", name},
                     {"source", "evolve_pressure"}});
     }
 
     if (numerical_viscous_heating) {
-<<<<<<< HEAD
-      set_with_attrs(state[std::string("SP") + name + std::string("_nvh")], Sp_nvh,
-                   {{"time_dimension", "t"},
-                    {"units", "Pa s^-1"},
-                    {"conversion", Pnorm * Omega_ci},
-                    {"standard_name", "pressure source"},
-                    {"long_name", name + " pressure source from numerical viscous heating"},
-=======
       set_with_attrs(state[std::string("E") + name + std::string("_nvh")], Sp_nvh * 3/.2,
                    {{"time_dimension", "t"},
                     {"units", "W"},
                     {"conversion", Pnorm * Omega_ci},
                     {"standard_name", "energy source"},
                     {"long_name", name + " energy source from numerical viscous heating"},
->>>>>>> 6a0a2de8
                     {"species", name},
                     {"source", "evolve_pressure"}});
     }
