--- conflicted
+++ resolved
@@ -345,17 +345,13 @@
         // Get power and energy source
         BoutReal heatflow = q * da;   // [W]
         BoutReal power = heatflow / dv;  // [Wm^-3]
-        electron_energy_source[i] -= power;
-
-<<<<<<< HEAD
+        electron_energy_source[i] += power;
+
         // Total heat flux for diagnostic purposes
         q = gamma_e * tesheath * nesheath * vesheath;   // [Wm^-2]
         hflux_e[i] -= q * da / dv;   // [Wm^-3]
         electron_sheath_power_ylow[i] += heatflow;       // [W], lower Y, so sheath boundary power placed in final domain cell 
                       
-=======
-        electron_sheath_power_ylow[i] += heatflow * coord->dx[i] * coord->dz[i];       // lower Y, so power placed in final domain cell 
->>>>>>> e371fc7e
       }
     }
   }
@@ -410,16 +406,11 @@
         BoutReal power = heatflow / dv;  // [Wm^-3]
         electron_energy_source[i] -= power;
 
-<<<<<<< HEAD
         // Total heat flux for diagnostic purposes
         q = gamma_e * tesheath * nesheath * vesheath;   // [Wm^-2]
         hflux_e[i] -= q * da / dv;   // [Wm^-3]
-        electron_sheath_power_ylow[ip] -= q * da;    // [W]  Upper Y, so sheath boundary power on ylow side of inner guard cell
-
-=======
-        // Diagnostic contains energy removed in the sheath
-        electron_sheath_power_ylow[ip] += heatflow * coord->dx[i] * coord->dz[i];    // upper Y, so power placed in first guard cell
->>>>>>> e371fc7e
+        electron_sheath_power_ylow[ip] += heatflow;    // [W]  Upper Y, so sheath boundary power on ylow side of inner guard cell
+
       }
     }
   }
@@ -555,23 +546,17 @@
                         * 0.5*(coord->dx[i] + coord->dx[ip]) * 0.5*(coord->dz[i] + coord->dz[ip]);   // [m^2]
           BoutReal dv = (coord->dx[i] * coord->dy[i] * coord->dz[i] * coord->J[i]);  // [m^3]
 
-<<<<<<< HEAD
           // Get power and energy source
           BoutReal heatflow = q * da;   // [W]
           BoutReal power = heatflow / dv;  // [Wm^-3]
           ASSERT2(std::isfinite(power));
-          energy_source[i] -= power; // Note: Sign negative because power > 0
+          energy_source[i] += power; // Note: Sign negative because power > 0
           particle_source[i] -= nisheath * visheath * da / dv; // [m^-3s^-1] Diagnostics only
 
           // Total heat flux for diagnostic purposes
           q = gamma_i * tisheath * nisheath * visheath;   // [Wm^-2]
           hflux_i[i] -= q * da / dv;   // [Wm^-3]
           ion_sheath_power_ylow[i] += heatflow;      // [W] lower Y, so power placed in final domain cell
-=======
-          energy_source[i] += power;
-
-          ion_sheath_power_ylow[i] += heatflow * coord->dx[i] * coord->dz[i];      // lower Y, so power placed in final domain cell
->>>>>>> e371fc7e
         }
       }
     }
@@ -631,13 +616,12 @@
           BoutReal power = heatflow / dv;  // [Wm^-3]
           ASSERT2(std::isfinite(power));
           energy_source[i] -= power; // Note: Sign negative because power > 0
-<<<<<<< HEAD
           particle_source[i] -= nisheath * visheath * da / dv; // [m^-3s^-1] Diagnostics only
 
           // Total heat flux for diagnostic purposes
           q = gamma_i * tisheath * nisheath * visheath;   // [Wm^-2]
           hflux_i[i] -= q * da / dv;   // [Wm^-3]
-          ion_sheath_power_ylow[ip] += q * da;  // [W]  Upper Y, so sheath boundary power on ylow side of inner guard cell
+          ion_sheath_power_ylow[ip] += heatflow;  // [W]  Upper Y, so sheath boundary power on ylow side of inner guard cell
 
           // output << "\n*****************************\n";
           // output << "dasheath = " << da << "\n";
@@ -647,10 +631,6 @@
           // output << "tisheath = " << tisheath << "\n";
           // output << "cssheath  = " << sqrt(C_i_sq) << "\n";
           // output << "*****************************\n";
-=======
-
-          ion_sheath_power_ylow[ip] += heatflow * coord->dx[i] * coord->dz[i];       // Upper Y, so power placed in first guard cell
->>>>>>> e371fc7e
         }
       }
     }
