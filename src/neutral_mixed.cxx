--- conflicted
+++ resolved
@@ -342,17 +342,12 @@
   /////////////////////////////////////////////////////
   // Neutral density
   TRACE("Neutral density");
-<<<<<<< HEAD
   ddt(Nn) = -FV::Div_par_mod<hermes::Limiter>(Nn, Vn, sound_speed) // Advection
-=======
-  ddt(Nn) = -FV::Div_par_mod<hermes::Limiter>(Nn, Vn, sound_speed) // Parallel advection
-            + FV::Div_a_Grad_perp_limit<PerpLimiter>(
-                DnnNn, logPnlim) // Perpendicular advection
->>>>>>> 9c2e8719
       ;
 
-  if (upwind_perp_diffusion) {                                       // Perpendicular diffusion
-      ddt(Nn) += Div_a_Grad_perp_upwind(DnnNn, logPnlim);
+  if (upwind_perp_diffusion) {                                      // Perpendicular advection
+      ddt(Nn) += FV::Div_a_Grad_perp_limit<PerpLimiter>(
+                DnnNn, logPnlim);
     } else {
       ddt(Nn) += FV::Div_a_Grad_perp(DnnNn, logPnlim);
     };
@@ -372,17 +367,12 @@
 
     ddt(NVn) =
         -AA * FV::Div_par_fvv<hermes::Limiter>(Nnlim, Vn, sound_speed) // Momentum flow
-<<<<<<< HEAD
         - Grad_par(Pn)                                                 // Pressure gradient
-=======
-        - Grad_par(Pn) // Pressure gradient
-        + FV::Div_a_Grad_perp_limit<PerpLimiter>(DnnNVn,
-                                                 logPnlim) // Perpendicular advection
->>>>>>> 9c2e8719
         ;
 
-    if (upwind_perp_diffusion) {                                       // Perpendicular diffusion
-      ddt(NVn) += Div_a_Grad_perp_upwind(DnnNVn, logPnlim);
+    if (upwind_perp_diffusion) {                                      
+      ddt(NVn) += FV::Div_a_Grad_perp_limit<PerpLimiter>(DnnNVn,
+                                                 logPnlim) // Perpendicular advection;
     } else {
       ddt(NVn) += FV::Div_a_Grad_perp(DnnNVn, logPnlim);
     };
@@ -399,21 +389,10 @@
       // eta_n = (2. / 5) * kappa_n;
       //
 
-<<<<<<< HEAD
-      ddt(NVn) += AA * FV::Div_par_K_Grad_par((2. / 5) * DnnNn, Vn);     // Parallel viscosity   
-
-
-      if (upwind_perp_diffusion) {                                       // Perpendicular viscosity
-        ddt(NVn) += AA * Div_a_Grad_perp_upwind((2. / 5) * DnnNn, Vn);
-      } else {
-        ddt(NVn) += AA * FV::Div_a_Grad_perp((2. / 5) * DnnNn, Vn);
-      };
-=======
       ddt(NVn) +=
           AA * FV::Div_a_Grad_perp((2. / 5) * DnnNn, Vn)      // Perpendicular viscosity
           + AA * FV::Div_par_K_Grad_par((2. / 5) * DnnNn, Vn) // Parallel viscosity
           ;
->>>>>>> 9c2e8719
     }
 
     if (localstate.isSet("momentum_source")) {
@@ -430,7 +409,6 @@
   // Neutral pressure
   TRACE("Neutral pressure");
 
-<<<<<<< HEAD
   ddt(Pn) = -FV::Div_par_mod<hermes::Limiter>(Pn, Vn, sound_speed) // Advection
             - (2. / 3) * Pn * Div_par(Vn)                          // Compression    
             ;
@@ -441,22 +419,14 @@
             ;
   };
 
-  if (upwind_perp_diffusion) {                                     // Perpendicular diffusion
-        ddt(Pn) += Div_a_Grad_perp_upwind(DnnPn, logPnlim);    
+  if (upwind_perp_diffusion) {                                     // Perpendicular advection
+        ddt(Pn) += + FV::Div_a_Grad_perp_limit<PerpLimiter>(       
+                DnnPn, logPnlim);                   
       } else {
         ddt(Pn) += FV::Div_a_Grad_perp(DnnPn, logPnlim);
       };
 
   
-=======
-  ddt(Pn) = -FV::Div_par_mod<hermes::Limiter>(Pn, Vn, sound_speed) // Parallel advection
-            - (2. / 3) * Pn * Div_par(Vn)                          // Compression
-            + FV::Div_a_Grad_perp_limit<PerpLimiter>(
-                DnnPn, logPnlim)                // Perpendicular advection
-            + FV::Div_a_Grad_perp(DnnNn, Tn)    // Perpendicular conduction
-            + FV::Div_par_K_Grad_par(DnnNn, Tn) // Parallel conduction
-      ;
->>>>>>> 9c2e8719
 
   Sp = pressure_source;
   if (localstate.isSet("energy_source")) {
